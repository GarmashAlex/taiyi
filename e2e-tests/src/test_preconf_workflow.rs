--- conflicted
+++ resolved
@@ -16,17 +16,10 @@
     contract_call::{revert_call, taiyi_balance, taiyi_deposit},
     utils::{
         generate_reserve_blockspace_request, generate_submit_transaction_request, generate_tx,
-<<<<<<< HEAD
-        get_available_slot, get_block_from_slot, get_constraints_from_relay, get_preconf_fee,
-        health_check, new_account, send_reserve_blockspace_request,
-        send_submit_transaction_request, setup_env, verify_tx_in_block,
-        wait_until_deadline_of_slot, ErrorResponse,
-=======
         generate_type_a_request, get_available_slot, get_block_from_slot,
         get_constraints_from_relay, get_preconf_fee, health_check, new_account,
         send_reserve_blockspace_request, send_submit_transaction_request, send_type_a_request,
-        setup_env, verify_tx_in_block, wati_until_deadline_of_slot, ErrorResponse,
->>>>>>> 812b417d
+        setup_env, verify_tx_in_block, wait_until_deadline_of_slot, ErrorResponse,
     },
 };
 
@@ -135,11 +128,9 @@
     assert_eq!(message.slot, target_slot);
 
     info!("Waiting for slot {} to be available", target_slot);
-<<<<<<< HEAD
+
     wait_until_deadline_of_slot(&config, target_slot + 1).await?;
-=======
-    wati_until_deadline_of_slot(&config, target_slot + 2).await?;
->>>>>>> 812b417d
+
     let block_number = get_block_from_slot(&config.beacon_url, target_slot).await?;
     info!("Block number: {}", block_number);
 
@@ -331,7 +322,7 @@
     let preconf_response: PreconfResponse = serde_json::from_slice(&body)?;
     info!("preconf_response: {:?}", preconf_response);
 
-    wati_until_deadline_of_slot(&config, target_slot).await?;
+    wait_until_deadline_of_slot(&config, target_slot).await?;
 
     let constraints = get_constraints_from_relay(&config.relay_url, target_slot).await?;
     let mut txs = Vec::new();
@@ -345,7 +336,7 @@
     assert!(txs.contains(&request.preconf_transaction.first().unwrap()));
     assert!(txs.contains(&request.tip_transaction));
 
-    wati_until_deadline_of_slot(&config, target_slot + 2).await?;
+    wait_until_deadline_of_slot(&config, target_slot + 2).await?;
     let block_number = get_block_from_slot(&config.beacon_url, target_slot).await?;
     info!("Block number: {}", block_number);
 
