--- conflicted
+++ resolved
@@ -16,16 +16,9 @@
     contract_call::{revert_call, taiyi_balance, taiyi_deposit},
     utils::{
         generate_reserve_blockspace_request, generate_submit_transaction_request, generate_tx,
-<<<<<<< HEAD
         get_available_slot, get_constraints_from_relay, get_preconf_fee, health_check, new_account,
         send_reserve_blockspace_request, send_submit_transaction_request, setup_env,
         wait_until_deadline_of_slot, ErrorResponse,
-=======
-        get_available_slot, get_block_from_slot, get_constraints_from_relay, get_preconf_fee,
-        health_check, new_account, send_reserve_blockspace_request,
-        send_submit_transaction_request, setup_env, verify_tx_in_block,
-        wati_until_deadline_of_slot, ErrorResponse,
->>>>>>> 941a2628
     },
 };
 
