#![allow(dead_code)]
use alloy_eips::eip4844::BlobTransactionValidationError;
use alloy_primitives::{Address, U256};
use axum::{
    response::{IntoResponse, Response},
    Json,
};
use reqwest::StatusCode;
use serde::{Deserialize, Serialize};
use thiserror::Error;
use uuid::Uuid;

#[derive(Debug, Error)]
pub enum RpcError {
    #[error("preconf tx already set")]
    PreconfTxAlreadySet,
    #[error("Header not set: {0:?}")]
    NoHeader(String),
    #[error("exceed deadline for slot {0}")]
    ExceedDeadline(u64),
    #[error("Preconf pool error: {0:?}")]
    PoolError(#[from] PoolError),
    #[error("Signature error: {0:?}")]
    SignatureError(String),
    #[error("Internal: {0:?}")]
    InternalError(String),
    #[error("Params error: {0:?}")]
    ParamsError(String),
    #[error("Malformed header")]
    MalformedHeader,
    #[error("Underwriter isn't delegated for the slot: {0}")]
    SlotNotAvailable(u64),
    #[error("Pricer error: {0:?}")]
    PricerError(#[from] crate::clients::pricer::PricerError),
}

#[derive(Serialize, Deserialize, Debug)]
pub struct ErrorMessage {
    code: u16,
    message: String,
}

impl From<RpcError> for StatusCode {
    fn from(value: RpcError) -> Self {
        match value {
            RpcError::InternalError(_)
            | RpcError::PoolError(PoolError::Validation(ValidationError::Internal(_))) => {
                Self::INTERNAL_SERVER_ERROR
            }
            _ => Self::BAD_REQUEST,
        }
    }
}

impl IntoResponse for RpcError {
    fn into_response(self) -> Response {
        let message = self.to_string();
        let code = StatusCode::from(self);
        (code, Json(ErrorMessage { code: code.as_u16(), message })).into_response()
    }
}

/// Possible commitment validation errors.
#[derive(Debug, Error)]
pub enum ValidationError {
    #[error("Transaction nonce too low. Expected {0}, got {1}")]
    NonceTooLow(u64, u64),
    #[error("Transaction nonce too high. Expected {0}, got {1}")]
    NonceTooHigh(u64, u64),
    #[error("Gas limit too high")]
    GasLimitTooHigh,
    #[error("Chain ID mismatch")]
    ChainIdMismatch,
    // NOTE: this should not be exposed to the user.
    #[error("Internal error: {0}")]
    Internal(String),
    #[error("Insufficient account balance, balance_diff: {0}")]
    LowBalance(U256),
    #[error("Failed to get account state for address: {0}")]
    AccountStateNotFound(Address),
    #[error("Signer not found for preconf request")]
    SignerNotFound,
    #[error("Transaction not found for preconf request")]
    TransactionNotFound,
    #[error("custom error {0:?}")]
    CustomError(String),
    #[error("Invalid blob {0:?}")]
    BlobValidation(#[from] BlobTransactionValidationError),
    #[error("Blob count exceeds limit, expected not more than {0}, got {1}")]
    BlobCountExceedsLimit(usize, usize),
    #[error("Tip tarnsaction must be a valid ETH transfer")]
    InvalidTipTransaction,
    #[error("Nonce not continuous, expected: {0}, got: {1}")]
    InvalidNonceSequence(u64, u64),
    #[error("Invalid signer, expected: {0}, got: {1}")]
    InvalidSigner(Address, Address),
    #[error("Insufficient tip, expected: {0}, got: {1}")]
    InsufficientTip(U256, U256),
}

#[derive(Debug, Error)]
<<<<<<< HEAD
pub enum ProposerError {
    #[error("proxy key not found")]
    ProxyKeyNotFound,
    #[error("Proposer duty not found")]
    ProposerDutyNotFound,
=======
pub enum PricerError {
    #[error("reqwest error: {0}")]
    ReqwestError(#[from] reqwest::Error),
    #[error("alloy transport error: {0}")]
    TransportError(#[from] alloy_transport::TransportError),
    #[error("Parse error: {0}")]
    ParseError(String),
    #[error("custom error: {0}")]
    Custom(String),
    #[error("Insufficient tip, expected: {0}, got: {1}")]
    InsufficientTip(U256, U256),
>>>>>>> d4cafed5
}

#[derive(Debug, Error)]
pub enum PoolError {
    /// Request validation failed.
    #[error("Validation failed: {0}")]
    Validation(#[from] ValidationError),
    #[error("Target slot: {0}, current slot: {1}")]
    TargetSlotInPast(u64, u64),
    #[error("preconf request {0:?} not found")]
    PreconfRequestNotFound(Uuid),
    #[error("preconf request for slot {0} not found")]
    RequestsNotFoundForSlot(u64),
    #[error("Invalid preconf tx for hash: {0:?}")]
    InvalidPreconfTx(Uuid),
    #[error("requested gas limit {0} exceeds max available gas limit {1}")]
    InsufficientGasLimit(u64, u64),
    #[error("requested blobs {0} exceeds max available blobs {1}")]
    InsufficientBlobs(usize, usize),
    #[error("Insufficient escrow balance, present: {0}, required: {1}")]
    InsufficientEscrowBalance(U256, U256),
    #[error("Blockspace not available")]
    BlockspaceNotAvailable,
    #[error("Transaction not found")]
    TransactionNotFound,
    #[error("Escrow balance not found for account {0}")]
    EscrowBalanceNotFoundForAccount(Address),
}<|MERGE_RESOLUTION|>--- conflicted
+++ resolved
@@ -99,28 +99,6 @@
 }
 
 #[derive(Debug, Error)]
-<<<<<<< HEAD
-pub enum ProposerError {
-    #[error("proxy key not found")]
-    ProxyKeyNotFound,
-    #[error("Proposer duty not found")]
-    ProposerDutyNotFound,
-=======
-pub enum PricerError {
-    #[error("reqwest error: {0}")]
-    ReqwestError(#[from] reqwest::Error),
-    #[error("alloy transport error: {0}")]
-    TransportError(#[from] alloy_transport::TransportError),
-    #[error("Parse error: {0}")]
-    ParseError(String),
-    #[error("custom error: {0}")]
-    Custom(String),
-    #[error("Insufficient tip, expected: {0}, got: {1}")]
-    InsufficientTip(U256, U256),
->>>>>>> d4cafed5
-}
-
-#[derive(Debug, Error)]
 pub enum PoolError {
     /// Request validation failed.
     #[error("Validation failed: {0}")]
