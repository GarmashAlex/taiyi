[package]
edition = { workspace = true }
name = "taiyi-beacon-client"
version = { workspace = true }

[dependencies]
alloy = { workspace = true }
alloy-rpc-types-engine = { workspace = true, features = ["jwt", "serde"] }
blst = { workspace = true }
const-hex = "1.13.2"
<<<<<<< HEAD
hex = { workspace = true }
reqwest = { version = "0.12.20", features = ["json"] }
=======
reqwest = { version = "0.12.22", features = ["json"] }
>>>>>>> 508cbf6d
serde = { workspace = true, features = ["derive"] }
serde_json = { workspace = true }
thiserror = { workspace = true }<|MERGE_RESOLUTION|>--- conflicted
+++ resolved
@@ -8,12 +8,8 @@
 alloy-rpc-types-engine = { workspace = true, features = ["jwt", "serde"] }
 blst = { workspace = true }
 const-hex = "1.13.2"
-<<<<<<< HEAD
 hex = { workspace = true }
-reqwest = { version = "0.12.20", features = ["json"] }
-=======
 reqwest = { version = "0.12.22", features = ["json"] }
->>>>>>> 508cbf6d
 serde = { workspace = true, features = ["derive"] }
 serde_json = { workspace = true }
 thiserror = { workspace = true }