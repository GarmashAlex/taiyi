use std::{fmt::Debug, net::SocketAddr, str::FromStr, time::Instant};

use alloy_primitives::{Address, PrimitiveSignature};
use alloy_provider::Provider;
use axum::{
    extract::{Path, State},
    middleware,
    response::{IntoResponse, Json},
    routing::{get, post},
    Router,
};
use reqwest::{header::HeaderMap, StatusCode};
use serde::{Deserialize, Serialize};
use serde_json::json;
use taiyi_primitives::{
    BlockspaceAllocation, EstimateFeeRequest, EstimateFeeResponse, PreconfHash, PreconfResponse,
    PreconfStatusResponse, SubmitTransactionRequest,
};
use tokio::net::TcpListener;
use tracing::{error, info};
use uuid::Uuid;

use super::state::GetSlotResponse;
use crate::{error::RpcError, metrics::metrics_middleware, preconf_api::PreconfState};

pub const RESERVE_BLOCKSPACE_PATH: &str = "/commitments/v0/reserve_blockspace";
pub const SUBMIT_TRANSACTION_PATH: &str = "/commitments/v0/submit_transaction";
pub const PRECONF_REQUEST_STATUS_PATH: &str = "/commitments/v0/preconf_request/:preconf_hash";
pub const AVAILABLE_SLOT_PATH: &str = "/commitments/v0/slots";
pub const ESTIMATE_TIP_PATH: &str = "/commitments/v0/estimate_fee";

#[derive(Debug, Serialize, Deserialize, Clone)]
pub struct GetPreconfRequestQuery {
    preconf_hash: PreconfHash,
}

pub struct PreconfApiServer {
    /// The address to bind the server to
    addr: SocketAddr,
}

impl PreconfApiServer {
    pub fn new(addr: SocketAddr) -> Self {
        Self { addr }
    }

    pub async fn run<P>(self, state: PreconfState<P>) -> eyre::Result<()>
    where
        P: Provider + Clone + Send + Sync + 'static,
    {
        let app = Router::new()
            .route(RESERVE_BLOCKSPACE_PATH, post(handle_reserve_blockspace))
            .route(SUBMIT_TRANSACTION_PATH, post(handle_submit_transaction))
            .route(PRECONF_REQUEST_STATUS_PATH, get(get_preconf_request))
            .route(AVAILABLE_SLOT_PATH, get(get_slots))
            .route("/health", get(health_check))
            .route(ESTIMATE_TIP_PATH, post(handle_estimate_tip))
            .layer(middleware::from_fn(metrics_middleware))
            .with_state(state);

        info!("Starting rpc server...");
        let listener = match TcpListener::bind(&self.addr).await {
            Ok(l) => l,
            Err(e) => {
                eprintln!("Failed to bind to {}: {:?}", self.addr, e);
                return Err(e.into());
            }
        };

        tokio::spawn(async move {
            if let Err(err) = axum::serve(listener, app).await {
                error!(?err, "preconf API Server error");
            }
        });

        info!("Started rpc server on http://{} ", self.addr);
        Ok(())
    }

    #[allow(dead_code)]
    pub fn endpoint(&self) -> String {
        format!("http://{}", self.addr)
    }
}

// Health check endpoint
pub async fn health_check() -> impl IntoResponse {
    Json(json!({"status": "OK"}))
}

pub async fn handle_reserve_blockspace<P>(
    headers: HeaderMap,
    State(state): State<PreconfState<P>>,
    Json(request): Json<BlockspaceAllocation>,
) -> Result<Json<Uuid>, RpcError>
where
    P: Provider + Clone + Send + Sync + 'static,
{
    info!("Received blockspace reservation request");

    // Extract the signer and signature from the headers
    let (signer, signature) = {
        let auth = headers
            .get("x-luban-signature")
            .ok_or(RpcError::UnknownError("no signature".to_string()))?;

        // Remove the "0x" prefix
        let auth = auth.to_str().map_err(|_| RpcError::MalformedHeader)?;

        let mut split = auth.split(':');

        let address = split.next().ok_or(RpcError::MalformedHeader)?;
        let address = Address::from_str(address).map_err(|_| RpcError::MalformedHeader)?;

        let sig = split.next().ok_or(RpcError::MalformedHeader)?;
        let sig = PrimitiveSignature::from_str(sig).expect("Failed to parse signature");

        (address, sig)
    };

    // verify the signature
    let recovered_signer = signature
        .recover_address_from_prehash(&request.digest())
        .map_err(|e| RpcError::SignatureError(e.to_string()))?;
    if recovered_signer != signer {
        return Err(RpcError::SignatureError("Invalid signature".to_string()));
    }

<<<<<<< HEAD
    match state.reserve_blockspace(request, signature, signer).await {
        Ok(request_id) => {
            let request_latency = start_request.elapsed();
            PRECONF_RESPONSE_DURATION
                .with_label_values(&[StatusCode::OK.as_str(), RESERVE_BLOCKSPACE_PATH])
                .observe(request_latency.as_secs_f64());
            BLOCKSPACE_REQUEST_RECEIVED
                .with_label_values(&[StatusCode::OK.as_str(), RESERVE_BLOCKSPACE_PATH])
                .inc();
            Ok(Json(request_id))
        }
        Err(e) => {
            let request_latency = start_request.elapsed();
            PRECONF_RESPONSE_DURATION
                .with_label_values(&[StatusCode::OK.as_str(), RESERVE_BLOCKSPACE_PATH])
                .observe(request_latency.as_secs_f64());
            BLOCKSPACE_REQUEST_RECEIVED
                .with_label_values(&[StatusCode::BAD_REQUEST.as_str(), RESERVE_BLOCKSPACE_PATH])
                .inc();
            Err(e)
        }
=======
    match state.reserve_blockspace(request, signer).await {
        Ok(request_id) => Ok(Json(request_id)),
        Err(e) => Err(e),
>>>>>>> 7c9dc36a
    }
}

pub async fn handle_submit_transaction<P>(
    headers: HeaderMap,
    State(state): State<PreconfState<P>>,
    Json(param): Json<SubmitTransactionRequest>,
<<<<<<< HEAD
) -> Result<Json<PreconfResponse>, RpcError>
where
    P: Provider + Clone + Send + Sync + 'static,
{
    let start_request = Instant::now();

=======
) -> Result<Json<PreconfResponse>, RpcError> {
>>>>>>> 7c9dc36a
    let signature = {
        let auth = headers
            .get("x-luban-signature")
            .ok_or(RpcError::UnknownError("no signature".to_string()))?;

        let sig = auth.to_str().map_err(|_| RpcError::MalformedHeader)?;
        PrimitiveSignature::from_str(sig).expect("Failed to parse signature")
    };
    match state.submit_transaction(param, signature).await {
        Ok(response) => Ok(Json(response)),
        Err(e) => Err(e),
    }
}

pub async fn get_preconf_request<P>(
    State(state): State<PreconfState<P>>,
    Path(params): Path<Uuid>,
) -> Result<Json<PreconfStatusResponse>, RpcError>
where
    P: Provider + Clone + Send + Sync + 'static,
{
    Ok(Json(state.check_preconf_request_status(params).await?))
}

/// Returns the slots for which there is a opted in validator for current epoch and next epoch
pub async fn get_slots<P>(
    State(state): State<PreconfState<P>>,
) -> Result<Json<Vec<GetSlotResponse>>, RpcError>
where
    P: Provider + Clone + Send + Sync + 'static,
{
    Ok(Json(state.get_slots().await?))
}

pub async fn handle_estimate_tip<P>(
    State(_): State<PreconfState<P>>,
    Json(_request): Json<EstimateFeeRequest>,
) -> Result<Json<EstimateFeeResponse>, RpcError>
where
    P: Provider + Clone + Send + Sync + 'static,
{
    Ok(Json(EstimateFeeResponse { fee: 1 }))
}<|MERGE_RESOLUTION|>--- conflicted
+++ resolved
@@ -126,7 +126,6 @@
         return Err(RpcError::SignatureError("Invalid signature".to_string()));
     }
 
-<<<<<<< HEAD
     match state.reserve_blockspace(request, signature, signer).await {
         Ok(request_id) => {
             let request_latency = start_request.elapsed();
@@ -148,11 +147,6 @@
                 .inc();
             Err(e)
         }
-=======
-    match state.reserve_blockspace(request, signer).await {
-        Ok(request_id) => Ok(Json(request_id)),
-        Err(e) => Err(e),
->>>>>>> 7c9dc36a
     }
 }
 
@@ -160,16 +154,13 @@
     headers: HeaderMap,
     State(state): State<PreconfState<P>>,
     Json(param): Json<SubmitTransactionRequest>,
-<<<<<<< HEAD
 ) -> Result<Json<PreconfResponse>, RpcError>
 where
     P: Provider + Clone + Send + Sync + 'static,
 {
     let start_request = Instant::now();
 
-=======
-) -> Result<Json<PreconfResponse>, RpcError> {
->>>>>>> 7c9dc36a
+
     let signature = {
         let auth = headers
             .get("x-luban-signature")
