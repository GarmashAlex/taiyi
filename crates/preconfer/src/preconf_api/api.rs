use std::{net::SocketAddr, str::FromStr};

use alloy_primitives::{Address, PrimitiveSignature};
use alloy_provider::Provider;
use axum::{
    extract::State,
    middleware,
    response::{IntoResponse, Json},
    routing::{get, post},
    Router,
};
use reqwest::header::HeaderMap;
use serde_json::json;
use taiyi_primitives::{
<<<<<<< HEAD
    BlockspaceAllocation, PreconfFeeResponse, PreconfResponse, SubmitTransactionRequest,
    SubmitTypeATransactionRequest,
=======
    BlockspaceAllocation, PreconfFeeResponse, PreconfHash, PreconfResponse, PreconfStatusResponse,
    SlotInfo, SubmitTransactionRequest,
>>>>>>> 6b8cd396
};
use tokio::net::TcpListener;
use tracing::{error, info};
use uuid::Uuid;

use crate::{error::RpcError, metrics::metrics_middleware, preconf_api::PreconfState};

pub const RESERVE_BLOCKSPACE_PATH: &str = "/commitments/v0/reserve_blockspace";
pub const SUBMIT_TRANSACTION_PATH: &str = "/commitments/v0/submit_transaction";
pub const AVAILABLE_SLOT_PATH: &str = "/commitments/v0/slots";
<<<<<<< HEAD
pub const ESTIMATE_TIP_PATH: &str = "/commitments/v0/estimate_fee";
pub const SUBMIT_TYPEA_TRANSACTION_PATH: &str = "/commitments/v0/submit_typea_transaction";
=======
pub const PRECONF_FEE_PATH: &str = "/commitments/v0/preconf_fee";

#[derive(Debug, Serialize, Deserialize, Clone)]
pub struct GetPreconfRequestQuery {
    preconf_hash: PreconfHash,
}
>>>>>>> 6b8cd396

pub struct PreconfApiServer {
    /// The address to bind the server to
    addr: SocketAddr,
}

impl PreconfApiServer {
    pub fn new(addr: SocketAddr) -> Self {
        Self { addr }
    }

    pub async fn run<P>(self, state: PreconfState<P>) -> eyre::Result<()>
    where
        P: Provider + Clone + Send + Sync + 'static,
    {
        let app = Router::new()
            .route(RESERVE_BLOCKSPACE_PATH, post(handle_reserve_blockspace))
            .route(SUBMIT_TRANSACTION_PATH, post(handle_submit_transaction))
            .route(SUBMIT_TYPEA_TRANSACTION_PATH, post(handle_submit_typea_transaction))
            .route(AVAILABLE_SLOT_PATH, get(get_slots))
            .route("/health", get(health_check))
            .route(PRECONF_FEE_PATH, post(handle_preconf_fee))
            .layer(middleware::from_fn(metrics_middleware))
            .with_state(state);

        info!("Starting rpc server...");
        let listener = match TcpListener::bind(&self.addr).await {
            Ok(l) => l,
            Err(e) => {
                eprintln!("Failed to bind to {}: {:?}", self.addr, e);
                return Err(e.into());
            }
        };

        tokio::spawn(async move {
            if let Err(err) = axum::serve(listener, app).await {
                error!(?err, "preconf API Server error");
            }
        });

        info!("Started rpc server on http://{} ", self.addr);
        Ok(())
    }

    #[allow(dead_code)]
    pub fn endpoint(&self) -> String {
        format!("http://{}", self.addr)
    }
}

// Health check endpoint
pub async fn health_check() -> impl IntoResponse {
    Json(json!({"status": "OK"}))
}

pub async fn handle_reserve_blockspace<P>(
    headers: HeaderMap,
    State(state): State<PreconfState<P>>,
    Json(request): Json<BlockspaceAllocation>,
) -> Result<Json<Uuid>, RpcError>
where
    P: Provider + Clone + Send + Sync + 'static,
{
    // Extract the signer and signature from the headers
    let (signer, signature) = {
        let auth = headers
            .get("x-luban-signature")
            .ok_or(RpcError::UnknownError("no signature".to_string()))?;

        // Remove the "0x" prefix
        let auth = auth.to_str().map_err(|_| RpcError::MalformedHeader)?;

        let mut split = auth.split(':');

        let address = split.next().ok_or(RpcError::MalformedHeader)?;
        let address = Address::from_str(address).map_err(|_| RpcError::MalformedHeader)?;

        let sig = split.next().ok_or(RpcError::MalformedHeader)?;
        let sig = PrimitiveSignature::from_str(sig).expect("Failed to parse signature");

        (address, sig)
    };

    // verify the signature
    let recovered_signer = signature
        .recover_address_from_prehash(&request.digest())
        .map_err(|e| RpcError::SignatureError(e.to_string()))?;
    if recovered_signer != signer {
        return Err(RpcError::SignatureError("Invalid signature".to_string()));
    }

    info!("Received blockspace reservation request, signer: {}", signer);

    match state.reserve_blockspace(request, signature, signer).await {
        Ok(response) => Ok(Json(response)),
        Err(e) => Err(e),
    }
}

pub async fn handle_submit_transaction<P>(
    headers: HeaderMap,
    State(state): State<PreconfState<P>>,
    Json(param): Json<SubmitTransactionRequest>,
) -> Result<Json<PreconfResponse>, RpcError>
where
    P: Provider + Clone + Send + Sync + 'static,
{
    let signature = {
        let auth = headers
            .get("x-luban-signature")
            .ok_or(RpcError::UnknownError("no signature".to_string()))?;

        let sig = auth.to_str().map_err(|_| RpcError::MalformedHeader)?;
        PrimitiveSignature::from_str(sig).expect("Failed to parse signature")
    };
    match state.submit_transaction(param, signature).await {
        Ok(response) => Ok(Json(response)),
        Err(e) => Err(e),
    }
}

/// Returns the slots for which there is a opted in validator for current epoch and next epoch
pub async fn get_slots<P>(
    State(state): State<PreconfState<P>>,
) -> Result<Json<Vec<SlotInfo>>, RpcError>
where
    P: Provider + Clone + Send + Sync + 'static,
{
    Ok(Json(state.get_slots().await?))
}

pub async fn handle_preconf_fee<P>(
    State(_): State<PreconfState<P>>,
    Json(_request): Json<u64>,
) -> Result<Json<PreconfFeeResponse>, RpcError>
where
    P: Provider + Clone + Send + Sync + 'static,
{
    Ok(Json(PreconfFeeResponse { gas_fee: 1, blob_gas_fee: 1 }))
}

pub async fn handle_submit_typea_transaction<P>(
    headers: HeaderMap,
    State(state): State<PreconfState<P>>,
    Json(param): Json<SubmitTypeATransactionRequest>,
) -> Result<Json<PreconfResponse>, RpcError>
where
    P: Provider + Clone + Send + Sync + 'static,
{
    // Extract the signer and signature from the headers
    let (signer, signature) = {
        let auth = headers
            .get("x-luban-signature")
            .ok_or(RpcError::UnknownError("no signature".to_string()))?;

        // Remove the "0x" prefix
        let auth = auth.to_str().map_err(|_| RpcError::MalformedHeader)?;

        let mut split = auth.split(':');

        let address = split.next().ok_or(RpcError::MalformedHeader)?;
        let address = Address::from_str(address).map_err(|_| RpcError::MalformedHeader)?;

        let sig = split.next().ok_or(RpcError::MalformedHeader)?;
        let sig = PrimitiveSignature::from_str(sig).expect("Failed to parse signature");

        (address, sig)
    };

    match state.submit_typea_transaction(param, signature, signer).await {
        Ok(response) => Ok(Json(response)),
        Err(e) => Err(e),
    }
}<|MERGE_RESOLUTION|>--- conflicted
+++ resolved
@@ -12,13 +12,8 @@
 use reqwest::header::HeaderMap;
 use serde_json::json;
 use taiyi_primitives::{
-<<<<<<< HEAD
-    BlockspaceAllocation, PreconfFeeResponse, PreconfResponse, SubmitTransactionRequest,
+    BlockspaceAllocation, PreconfFeeResponse, PreconfResponse, SlotInfo, SubmitTransactionRequest,
     SubmitTypeATransactionRequest,
-=======
-    BlockspaceAllocation, PreconfFeeResponse, PreconfHash, PreconfResponse, PreconfStatusResponse,
-    SlotInfo, SubmitTransactionRequest,
->>>>>>> 6b8cd396
 };
 use tokio::net::TcpListener;
 use tracing::{error, info};
@@ -29,17 +24,8 @@
 pub const RESERVE_BLOCKSPACE_PATH: &str = "/commitments/v0/reserve_blockspace";
 pub const SUBMIT_TRANSACTION_PATH: &str = "/commitments/v0/submit_transaction";
 pub const AVAILABLE_SLOT_PATH: &str = "/commitments/v0/slots";
-<<<<<<< HEAD
-pub const ESTIMATE_TIP_PATH: &str = "/commitments/v0/estimate_fee";
+pub const PRECONF_FEE_PATH: &str = "/commitments/v0/preconf_fee";
 pub const SUBMIT_TYPEA_TRANSACTION_PATH: &str = "/commitments/v0/submit_typea_transaction";
-=======
-pub const PRECONF_FEE_PATH: &str = "/commitments/v0/preconf_fee";
-
-#[derive(Debug, Serialize, Deserialize, Clone)]
-pub struct GetPreconfRequestQuery {
-    preconf_hash: PreconfHash,
-}
->>>>>>> 6b8cd396
 
 pub struct PreconfApiServer {
     /// The address to bind the server to
