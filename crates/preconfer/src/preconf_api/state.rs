use std::{
    future::Future,
    sync::Arc,
    time::{Duration, SystemTime, UNIX_EPOCH},
};

use alloy_consensus::{Header, Transaction};
use alloy_eips::{eip1559::BaseFeeParams, eip2718::Encodable2718, BlockId};
use alloy_network::{EthereumWallet, TransactionBuilder};
use alloy_primitives::{
    keccak256, private::alloy_rlp::Decodable, Address, Bytes, PrimitiveSignature, U256,
};
use alloy_provider::{ext::DebugApi, utils::EIP1559_MIN_PRIORITY_FEE, Provider};
use ethereum_consensus::{
    clock::from_system_time, deneb::mainnet::MAX_BYTES_PER_TRANSACTION, primitives::BlsPublicKey,
    ssz::prelude::ByteList,
};
use futures::StreamExt;
use reqwest::Url;
use taiyi_primitives::{
<<<<<<< HEAD
    BlockspaceAllocation, ConstraintsMessage, PreconfRequest, PreconfRequestTypeA,
    PreconfRequestTypeB, PreconfResponse, SignableBLS, SignedConstraints, SlotInfo,
    SubmitTransactionRequest, SubmitTypeATransactionRequest,
=======
    BlockspaceAllocation, ConstraintsMessage, PreconfRequest, PreconfResponse, SignableBLS,
    SignedConstraints, SlotInfo, SubmitTransactionRequest,
>>>>>>> e1b69284
};
use tracing::{debug, error, info};
use uuid::Uuid;

use crate::{
    clients::{relay_client::RelayClient, signer_client::SignerClient},
    context_ext::ContextExt,
    contract::{core::TaiyiCore, to_solidity_type},
    error::{PoolError, RpcError},
    network_state::NetworkState,
    preconf_pool::{PreconfPool, PreconfPoolBuilder},
};

#[derive(Clone)]
pub struct PreconfState<P> {
    network_state: NetworkState,
    preconf_pool: Arc<PreconfPool>,
    relay_client: RelayClient,
    signer_client: SignerClient,
    provider: P,
    min_fee_per_gas: u128,
}

impl<P> PreconfState<P>
where
    P: Provider + Clone + Send + Sync + 'static,
{
    pub fn new(
        network_state: NetworkState,
        relay_client: RelayClient,
        signer_client: SignerClient,
        execution_rpc_url: Url,
        taiyi_escrow_address: Address,
        provider: P,
        min_fee_per_gas: u128,
    ) -> Self {
        let preconf_pool = PreconfPoolBuilder::new().build(execution_rpc_url, taiyi_escrow_address);
        Self { relay_client, network_state, preconf_pool, signer_client, provider, min_fee_per_gas }
    }

    pub fn spawn_constraint_submitter(self) -> impl Future<Output = eyre::Result<()>> {
        let relay_client = self.relay_client.clone();
        let context = self.network_state.context();
        let genesis_time = match context.genesis_time() {
            Ok(genesis_time) => genesis_time,
            Err(_) => context.min_genesis_time + context.genesis_delay,
        };
        let chain_id = self.network_state.chain_id();
        info!("Starting constraint submitter, chain_id: {chain_id}");

        async move {
            let clock =
                from_system_time(genesis_time, context.seconds_per_slot, context.slots_per_epoch);
            let mut slot_stream = clock.into_stream();
            while let Some(slot) = slot_stream.next().await {
                let next_slot = slot + 1;

                let submit_constraint_deadline_duration =
                    context.get_deadline_of_slot(next_slot).saturating_sub(
                        SystemTime::now()
                            .duration_since(UNIX_EPOCH)
                            .expect("Time went backwards")
                            .as_secs(),
                    );

                // calculate base fee for next slot based on parent header
                // Its fine to use latest block as we are submitting constraints for next block
                let rlp_encoded_header =
                    self.provider.debug_get_raw_header(BlockId::latest()).await?;
                let header = Header::decode(&mut rlp_encoded_header.as_ref())?;
                let (base_fee, priority_fee) =
                    match header.next_block_base_fee(BaseFeeParams::ethereum()) {
                        Some(base_fee) => (base_fee.into(), EIP1559_MIN_PRIORITY_FEE),
                        None => {
                            let estimate = self.provider.estimate_eip1559_fees(None).await?;
                            (estimate.max_fee_per_gas, estimate.max_priority_fee_per_gas)
                        }
                    };
                let blob_fee = header.next_block_blob_fee().unwrap_or_default();
                let blob_excess_fee = header.next_block_excess_blob_gas().unwrap_or_default();

                // wait unit the deadline to submit constraints
                tokio::time::sleep(Duration::from_secs(submit_constraint_deadline_duration)).await;

                info!(base_fee=?base_fee, priority_fee=?priority_fee, blob_fee=?blob_fee, blob_excess_fee=?blob_excess_fee);

                let signer = self.signer_client.ecdsa_signer();
                let wallet = EthereumWallet::from(signer.clone());
                let sender = self.signer_client.ecdsa_address();

                let taiyi_core =
                    TaiyiCore::new(self.preconf_pool.taiyi_escrow_address, self.provider.clone());

                let mut constraints = Vec::new();
                let mut sponsoring_tx = Vec::new();
                let mut type_a_txs = Vec::new();
                let mut type_b_txs = Vec::new();
                let mut exhaust_txs = Vec::new();

                let mut nonce = self.provider.get_transaction_count(sender).await?;

                // Accounts to sponsor gas for
                let mut accounts = Vec::new();
                // Amounts to sponsor for each account
                let mut amounts = Vec::new();

                match self.preconf_pool.ready_requests(next_slot) {
                    Ok(preconf_requests) => {
                        for preconf_req in preconf_requests {
                            match preconf_req {
                                PreconfRequest::TypeA(request) => {
                                    let tip_tx_gas_uesd = self
                                        .preconf_pool
                                        .calculate_gas_used(request.tip_transaction.clone())
                                        .await?;
                                    let mut preconf_tx_gas_used: u64 = 0;
                                    for preconf_tx in request.preconf_tx.clone() {
                                        let gas_used = self
                                            .preconf_pool
                                            .calculate_gas_used(preconf_tx)
                                            .await?;
                                        preconf_tx_gas_used += gas_used;
                                    }

                                    accounts
                                        .push(request.signer().expect("Signer must be present"));
                                    amounts.push(U256::from(
                                        (tip_tx_gas_uesd + preconf_tx_gas_used) as u128 * base_fee,
                                    ));

                                    let mut tx_encoded = Vec::new();
                                    request.tip_transaction.encode_2718(&mut tx_encoded);
                                    let tx_ref: &[u8] = tx_encoded.as_ref();
                                    let tx_bytes: ByteList<MAX_BYTES_PER_TRANSACTION> =
                                        tx_ref.try_into().expect("tx bytes too big");
                                    type_a_txs.push(tx_bytes);

                                    for preconf_tx in request.preconf_tx {
                                        let mut tx_encoded = Vec::new();
                                        preconf_tx.encode_2718(&mut tx_encoded);
                                        let tx_ref: &[u8] = tx_encoded.as_ref();
                                        let tx_bytes: ByteList<MAX_BYTES_PER_TRANSACTION> =
                                            tx_ref.try_into().expect("tx bytes too big");
                                        type_a_txs.push(tx_bytes);
                                    }
                                }
                                PreconfRequest::TypeB(preconf_req) => {
                                    if let Some(ref tx) = preconf_req.transaction {
                                        // calculate gas used
                                        let gas_used = self
                                            .preconf_pool
                                            .calculate_gas_used(tx.clone())
                                            .await?;

                                        accounts.push(
                                            preconf_req.signer().expect("Signer must be present"),
                                        );
                                        amounts.push(U256::from(gas_used as u128 * base_fee));

                                        // preconf tx
                                        let mut tx_encoded = Vec::new();
                                        tx.encode_2718(&mut tx_encoded);
                                        let tx_ref: &[u8] = tx_encoded.as_ref();
                                        let tx_bytes: ByteList<MAX_BYTES_PER_TRANSACTION> =
                                            tx_ref.try_into().expect("tx bytes too big");
                                        type_b_txs.push(tx_bytes);

                                        // Append with a transaction that calls get_tip() on TaiyiCore contract
                                        let blockspace_allocation_sig_user = preconf_req.alloc_sig;
                                        let blockspace_allocation_sig_gateway = self
                                            .signer_client
                                            .sign_with_ecdsa(preconf_req.allocation.digest())
                                            .await
                                            .map_err(|e| {
                                                RpcError::SignatureError(format!("{e:?}"))
                                            })?;
                                        let gateway_signed_raw_tx = self
                                            .signer_client
                                            .sign_with_ecdsa(keccak256(tx_encoded.clone()))
                                            .await
                                            .map_err(|e| {
                                                RpcError::SignatureError(format!(
                                                    "Failed to issue commitment: {e:?}"
                                                ))
                                            })?;
                                        let preconf_request_type_b = to_solidity_type(
                                            preconf_req,
                                            blockspace_allocation_sig_user,
                                            blockspace_allocation_sig_gateway,
                                            tx_encoded.into(),
                                            gateway_signed_raw_tx,
                                            self.preconf_pool.taiyi_escrow_address,
                                        );

                                        // Call getTip() on TaiyiCore contract
                                        let get_tip_tx = taiyi_core
                                            .getTip(preconf_request_type_b)
                                            .into_transaction_request()
                                            .with_chain_id(chain_id)
                                            .with_nonce(nonce)
                                            .with_gas_limit(1_000_000)
                                            .with_max_fee_per_gas(base_fee)
                                            .with_max_priority_fee_per_gas(priority_fee)
                                            .build(&wallet)
                                            .await?;
                                        // increment nonce
                                        nonce += 1;
                                        let mut tx_encoded = Vec::new();
                                        get_tip_tx.encode_2718(&mut tx_encoded);
                                        let tx_ref: &[u8] = tx_encoded.as_ref();
                                        let tx_bytes: ByteList<MAX_BYTES_PER_TRANSACTION> =
                                            tx_ref.try_into().expect("tx bytes too big");
                                        type_b_txs.push(tx_bytes);
                                    }
                                }
                            }
                        }

                        //  gas sponsorship tx
                        let sponsor_tx = taiyi_core
                            .sponsorEthBatch(accounts, amounts)
                            .into_transaction_request()
                            .with_nonce(nonce)
                            .with_chain_id(chain_id)
                            .with_gas_limit(1_000_000)
                            .with_max_fee_per_gas(base_fee)
                            .with_max_priority_fee_per_gas(priority_fee)
                            .build(&wallet)
                            .await?;
                        nonce += 1;

                        let mut tx_bytes = Vec::new();
                        sponsor_tx.encode_2718(&mut tx_bytes);
                        let tx_ref: &[u8] = tx_bytes.as_ref();
                        let tx_bytes: ByteList<MAX_BYTES_PER_TRANSACTION> =
                            tx_ref.try_into().expect("tx bytes too big");
                        sponsoring_tx.push(tx_bytes);
                    }
                    Err(err) => {
                        debug!(?err, "Error fetching preconf requests for slot");
                    }
                }

                // Fetch all preconf requests for which the gateway must call exhaust() on TaiyiCore contract
                let requests = self.preconf_pool.fetch_pending(next_slot);
                if let Some(requests) = requests {
                    info!(
                        "Found {} preconf requests for slot {} to be exhausted",
                        requests.len(),
                        next_slot
                    );

                    for preconf_req in requests {
                        let blockspace_allocation_sig_user = preconf_req.alloc_sig;
                        let blockspace_allocation_sig_gateway = self
                            .signer_client
                            .sign_with_ecdsa(preconf_req.allocation.digest())
                            .await
                            .map_err(|e| {
                                RpcError::SignatureError(format!(
                                    "Failed to issue commitment: {e:?}"
                                ))
                            })?;
                        let preconf_request_type_b = to_solidity_type(
                            preconf_req,
                            blockspace_allocation_sig_user,
                            blockspace_allocation_sig_gateway,
                            Bytes::default(),
                            self.signer_client
                                .sign_with_ecdsa(keccak256(Bytes::default()))
                                .await
                                .map_err(|e| {
                                RpcError::SignatureError(format!(
                                    "Failed to issue commitment: {e:?}"
                                ))
                            })?,
                            self.preconf_pool.taiyi_escrow_address,
                        );

                        // Call exhaust() on TaiyiCore contract
                        let exhaust_tx = taiyi_core
                            .exhaust(preconf_request_type_b)
                            .into_transaction_request()
                            .with_chain_id(chain_id)
                            .with_nonce(nonce)
                            .with_gas_limit(1_000_000)
                            .with_max_fee_per_gas(base_fee)
                            .with_max_priority_fee_per_gas(priority_fee)
                            .build(&wallet)
                            .await?;
                        // increment nonce
                        nonce += 1;

                        let mut tx_encoded = Vec::new();
                        exhaust_tx.encode_2718(&mut tx_encoded);
                        let tx_ref: &[u8] = tx_encoded.as_ref();
                        let tx_bytes: ByteList<MAX_BYTES_PER_TRANSACTION> =
                            tx_ref.try_into().expect("tx bytes too big");
                        exhaust_txs.push(tx_bytes);
                    }
                }

                constraints.extend(sponsoring_tx);
                constraints.extend(type_a_txs);
                constraints.extend(type_b_txs);
                constraints.extend(exhaust_txs);

                let txs_len = constraints.len();
                if txs_len != 0 {
                    let bls_pk = self.signer_client.bls_pubkey();
                    let message = ConstraintsMessage {
                        pubkey: BlsPublicKey::try_from(bls_pk.to_bytes().as_ref())
                            .expect("key error"),
                        slot: next_slot,
                        top: false,
                        transactions: constraints.try_into().expect("tx too big"),
                    };
                    let digest = message.digest();
                    if let Ok(signature) = self.signer_client.sign_with_bls(context.clone(), digest)
                    {
                        let signed_constraints_message =
                            vec![SignedConstraints { message, signature }];

                        let max_retries = 5;
                        let mut i = 0;

                        info!("Submitting {txs_len} constraints to relay on  slot {next_slot}");
                        'submit: while let Err(e) =
                            relay_client.set_constraints(signed_constraints_message.clone()).await
                        {
                            error!(err = ?e, "Error submitting constraints to relay, retrying...");
                            i += 1;
                            if i >= max_retries {
                                error!("Max retries reached while submitting to relay");
                                break 'submit;
                            }
                            tokio::time::sleep(Duration::from_millis(100)).await;
                        }
                    }
                }
            }
            Ok(())
        }
    }

    /// reserve blockspace for a slot
    ///
    /// Requirements for target slot:
    /// 1. Must be at least 2 slots ahead of current slot
    pub async fn reserve_blockspace(
        &self,
        request: BlockspaceAllocation,
        alloc_sig: PrimitiveSignature,
        signer: Address,
    ) -> Result<Uuid, RpcError> {
        // Check if the gateway is delegated for the target slot
        if !self.network_state.contains_slot(request.target_slot) {
            return Err(RpcError::SlotNotAvailable(request.target_slot));
        }

        // TODO: Check gas_fee & blob_gas_fee against the pricing service

        let current_slot = self.network_state.get_current_slot();
        // Target slot must be atleast current slot + 2
        // Current + 1 slot transactions should use Type A transactions directly
        // Reservation is only for slots with 2+ slot delay
        if request.target_slot < current_slot + 1 {
            return Err(RpcError::ExceedDeadline(request.target_slot));
        }

        if request.gas_limit == 0 {
            return Err(RpcError::UnknownError("Gas limit cannot be zero".to_string()));
        }

        // Construct a preconf request
        let preconf_request = PreconfRequestTypeB {
            allocation: request,
            alloc_sig,
            transaction: None,
            signer: Some(signer),
        };

        self.preconf_pool.reserve_blockspace(preconf_request).await.map_err(RpcError::PoolError)
    }

    pub async fn submit_transaction(
        &self,
        request: SubmitTransactionRequest,
        signature: PrimitiveSignature,
    ) -> Result<PreconfResponse, RpcError> {
        let mut preconf_request = self
            .preconf_pool
            .get_pending(request.request_id)
            .ok_or(PoolError::PreconfRequestNotFound(request.request_id))?;

        // Verify the signature
        let recovered_signer = signature
            .recover_address_from_prehash(&request.digest())
            .map_err(|e| RpcError::SignatureError(e.to_string()))?;
        let signer = match preconf_request.signer() {
            Some(signer) => signer,
            None => return Err(RpcError::UnknownError("No signer found".to_string())),
        };
        if recovered_signer != signer {
            return Err(RpcError::SignatureError("Invalid signature".to_string()));
        }

        if preconf_request.transaction.is_some() {
            return Err(RpcError::PreconfTxAlreadySet);
        }

        if self.is_exceed_deadline(preconf_request.target_slot()) {
            return Err(RpcError::ExceedDeadline(preconf_request.target_slot()));
        }

        // Check if blocksapce reserved matches with transaction gas limit
        if preconf_request.allocation.gas_limit < request.transaction.gas_limit() {
            return Err(RpcError::UnknownError(
                "Gas limit exceeds reserved blockspace".to_string(),
            ));
        }

        // Check for gas fee caps
        if request.transaction.max_fee_per_gas() < self.min_fee_per_gas {
            return Err(RpcError::MaxFeePerGasLessThanThreshold(
                self.min_fee_per_gas,
                request.transaction.max_fee_per_gas(),
            ));
        }

        preconf_request.transaction = Some(request.transaction.clone());

        match self
            .preconf_pool
            .validate_and_store(
                taiyi_primitives::PreconfRequest::TypeB(preconf_request.clone()),
                request.request_id,
            )
            .await
        {
            Ok(result) => {
                let commitment =
                    self.signer_client.sign_with_ecdsa(result.digest()).await.map_err(|e| {
                        RpcError::SignatureError(format!("Failed to issue commitment: {e:?}"))
                    })?;
                Ok(PreconfResponse::success(request.request_id, Some(commitment)))
            }
            Err(e) => Err(RpcError::PoolError(e)),
        }
    }

<<<<<<< HEAD
    pub async fn submit_typea_transaction(
        &self,
        request: SubmitTypeATransactionRequest,
        signature: PrimitiveSignature,
        signer: Address,
    ) -> Result<PreconfResponse, RpcError> {
        let recovered_signer = signature
            .recover_address_from_prehash(&request.digest())
            .map_err(|e| RpcError::SignatureError(e.to_string()))?;

        if recovered_signer != signer {
            return Err(RpcError::SignatureError("Invalid signature".to_string()));
        }

        if self.is_exceed_deadline(request.target_slot) {
            return Err(RpcError::ExceedDeadline(request.target_slot));
        }

        if request.preconf_transaction.is_empty() {
            return Err(RpcError::UnknownError("No preconf transactions".to_string()));
        }

        // Only for internal use.
        let request_id = Uuid::new_v4();
        let preconf_request = PreconfRequestTypeA {
            preconf_tx: request.clone().preconf_transaction,
            tip_transaction: request.clone().tip_transaction,
            target_slot: request.target_slot,
            sequence_number: None,
            signer: Some(signer),
        };

        match self
            .preconf_pool
            .validate_and_store(
                taiyi_primitives::PreconfRequest::TypeA(preconf_request.clone()),
                request_id,
            )
            .await
        {
            Ok(result) => {
                let commitment =
                    self.signer_client.sign_with_ecdsa(result.digest()).await.map_err(|e| {
                        RpcError::SignatureError(format!("Failed to issue commitment: {e:?}"))
                    })?;
                Ok(PreconfResponse::success(request_id, Some(commitment)))
            }
            Err(e) => Err(RpcError::PoolError(e)),
        }
    }

    /// Returns the slots for which there is a opted in validator for current epoch and next epoch
=======
>>>>>>> e1b69284
    pub async fn get_slots(&self) -> Result<Vec<SlotInfo>, RpcError> {
        let current_slot = self.network_state.get_current_slot();

        let slot_diff = if self.is_exceed_deadline(current_slot) { 1 } else { 0 };

        let available_slots = self
            .network_state
            .available_slots()
            .into_iter()
            .filter(|slot| *slot >= current_slot + slot_diff)
            .map(|slot| {
                let blockspace_available = self.preconf_pool.blockspace_available(slot);
                SlotInfo {
                    slot,
                    gas_available: blockspace_available.gas_limit,
                    blobs_available: blockspace_available.blobs,
                    constraints_available: blockspace_available.num_of_constraints,
                }
            })
            .collect();

        Ok(available_slots)
    }

    fn is_exceed_deadline(&self, slot: u64) -> bool {
        let utc_timestamp =
            SystemTime::now().duration_since(UNIX_EPOCH).expect("after `UNIX_EPOCH`").as_secs();
        let deadline = self.network_state.context().get_deadline_of_slot(slot);
        utc_timestamp > deadline
    }
}<|MERGE_RESOLUTION|>--- conflicted
+++ resolved
@@ -18,14 +18,9 @@
 use futures::StreamExt;
 use reqwest::Url;
 use taiyi_primitives::{
-<<<<<<< HEAD
     BlockspaceAllocation, ConstraintsMessage, PreconfRequest, PreconfRequestTypeA,
     PreconfRequestTypeB, PreconfResponse, SignableBLS, SignedConstraints, SlotInfo,
     SubmitTransactionRequest, SubmitTypeATransactionRequest,
-=======
-    BlockspaceAllocation, ConstraintsMessage, PreconfRequest, PreconfResponse, SignableBLS,
-    SignedConstraints, SlotInfo, SubmitTransactionRequest,
->>>>>>> e1b69284
 };
 use tracing::{debug, error, info};
 use uuid::Uuid;
@@ -477,7 +472,6 @@
         }
     }
 
-<<<<<<< HEAD
     pub async fn submit_typea_transaction(
         &self,
         request: SubmitTypeATransactionRequest,
@@ -530,8 +524,6 @@
     }
 
     /// Returns the slots for which there is a opted in validator for current epoch and next epoch
-=======
->>>>>>> e1b69284
     pub async fn get_slots(&self) -> Result<Vec<SlotInfo>, RpcError> {
         let current_slot = self.network_state.get_current_slot();
 
