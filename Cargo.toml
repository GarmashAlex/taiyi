--- conflicted
+++ resolved
@@ -42,10 +42,7 @@
     "alloy-rpc-client",
     "ethereum_ssz",
     "ethereum_ssz_derive",
-<<<<<<< HEAD
-=======
     "log"
->>>>>>> e1b69284
 ]
 
 [workspace.dependencies]
