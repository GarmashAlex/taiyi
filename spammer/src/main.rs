#![allow(clippy::unwrap_used)]
<<<<<<< HEAD
use std::collections::HashMap;
=======
#![allow(clippy::useless_format)]
use std::{collections::HashMap, str::FromStr};
>>>>>>> e1b69284

use alloy_eips::{self, merge::EPOCH_SLOTS};
use alloy_primitives::{Address, U256};
use alloy_provider::{
    network::{EthereumWallet, TransactionBuilder},
    Provider, ProviderBuilder,
};
use alloy_rpc_types_beacon::events::HeadEvent;
use alloy_signer_local::PrivateKeySigner;
use alloy_sol_types::sol;
use beacon_api_client::mainnet::Client as BeaconClient;
use clap::Parser;
use futures::TryStreamExt;
use mev_share_sse::EventClient;
use reqwest::Url;
use tracing::info;

use crate::http::HttpClient;

mod http;
#[derive(Parser)]
struct Opts {
    /// reth url
    #[clap(long = "execution_client_url", default_value = "http://localhost:8545")]
    execution_client_url: String,

    /// reth url
    #[clap(long = "beacon_client_url", default_value = "http://localhost:5062")]
    beacon_client_url: String,

    /// Preconfer URL
    #[clap(long = "gateway_url", default_value = "http://localhost:18550")]
    gateway_url: String,

    /// Private key to sign the transaction
    #[clap(long = "private_key")]
    private_key: String,

    /// Taiyi core contract address
    #[clap(long = "taiyi_core_address")]
    taiyi_core_address: Address,
}

sol! {
    #[sol(rpc)]
    contract TaiyiEscrow {
        #[derive(Debug)]
        function balanceOf(address user) public view returns (uint256);

        #[derive(Debug)]
        function deposit() public payable;
    }
}

#[tokio::main]
async fn main() -> eyre::Result<()> {
    tracing_subscriber::fmt().init();

    let opts = Opts::parse();
    let signer: PrivateKeySigner = opts.private_key.parse()?;
    let provider = ProviderBuilder::new()
        .wallet(EthereumWallet::new(signer.clone()))
        .on_http(opts.execution_client_url.parse()?);
    let chain_id = provider.get_chain_id().await?;

    // Deposit into TaiyiCore
    let contract_address = opts.taiyi_core_address;
    let taiyi_escrow = TaiyiEscrow::new(contract_address, provider.clone());
    let account_nonce = provider.get_transaction_count(signer.address()).await?;
    info!("Account Nonce: {:?}", account_nonce);

    let tx = taiyi_escrow
        .deposit()
        .value(U256::from(1_000_000_000_000_000_000u128))
        .into_transaction_request()
        .with_chain_id(chain_id)
        .with_gas_limit(100_000)
        .with_max_fee_per_gas(1000000010)
        .with_max_priority_fee_per_gas(1000000000)
        .with_nonce(account_nonce);
    let pending_tx = provider.send_transaction(tx).await?;
    info!("Deposit Transaction sent: {:?}", pending_tx.tx_hash());
    let receipt = pending_tx.get_receipt().await?;
    info!("Deposit Transaction mined in block: {:?}", receipt.block_number.unwrap());

    let http_client = HttpClient::new(opts.gateway_url.parse()?, signer.clone());
    let beacon_client = BeaconClient::new(opts.beacon_client_url.parse::<Url>()?);
    let client = EventClient::new(reqwest::Client::new());
    
    let beacon_url_head_event =
        format!("{}eth/v1/events?topics=head", beacon_client.endpoint.as_str());

    let mut request_store = HashMap::new();

    // Query available slots and filter out the past slots
    let mut slots = http_client.slots().await?;
    let head_slot = beacon_client.get_sync_status().await?.head_slot;
    info!("Head Slot: {:?}, filering older slots out of {} slots", head_slot, slots.len());
    slots.retain(|slot| slot.slot > head_slot);
    info!("Available slots: {:?}", slots.len());

    // Send reserve blockspace requests for the slots
    for slot in slots {
        info!("Reserving blockspace for slot: {:?}", slot.slot);
        let request_id = http_client.reserve_blockspace(slot.slot).await?;
        info!("Request ID: {:?}", request_id);
        request_store.insert(slot.slot, request_id);
    }

    info!("Starts to subscribe to {}", beacon_url_head_event);
    let mut stream: mev_share_sse::client::EventStream<HeadEvent> =
        client.subscribe(&beacon_url_head_event).await?;

    while let Some(event) = stream.try_next().await? {
        let slot = event.slot;
        info!("Head Slot: {:?}", slot);
        let epoch = slot / EPOCH_SLOTS;
        let next_slot = slot + 1;

        if request_store.contains_key(&next_slot) {
            info!("Submitting transaction for next slot: {:?}", next_slot);
            let account_nonce = provider.get_transaction_count(signer.address()).await?;
            let data = http_client
                .submit_transaction(
                    *request_store.get(&next_slot).unwrap(),
                    account_nonce,
                    chain_id,
                )
                .await?;
            let commitment = hex::encode(data.commitment.unwrap().as_bytes());
            info!("Commitment: {:?}", commitment);
        }

        if event.epoch_transition {
            info!("Epoch changed to: {:?}, querying gateway for available slots..", epoch);
            let mut slots = http_client.slots().await?;
            let head_slot = beacon_client.get_sync_status().await?.head_slot;
            info!("Head Slot: {:?}, filering older slots out of {} slots", head_slot, slots.len());
            slots.retain(|slot| slot.slot > head_slot);
            info!("Available slots: {:?}", slots.len());

            for slot in slots {
                info!("Reserving blockspace for slot: {:?}", slot.slot);
                let request_id = http_client.reserve_blockspace(slot.slot).await?;
                info!("Request ID: {:?}", request_id);
                request_store.insert(slot.slot, request_id);
            }
        }
    }

    Ok(())
}<|MERGE_RESOLUTION|>--- conflicted
+++ resolved
@@ -1,10 +1,5 @@
 #![allow(clippy::unwrap_used)]
-<<<<<<< HEAD
 use std::collections::HashMap;
-=======
-#![allow(clippy::useless_format)]
-use std::{collections::HashMap, str::FromStr};
->>>>>>> e1b69284
 
 use alloy_eips::{self, merge::EPOCH_SLOTS};
 use alloy_primitives::{Address, U256};
@@ -93,7 +88,7 @@
     let http_client = HttpClient::new(opts.gateway_url.parse()?, signer.clone());
     let beacon_client = BeaconClient::new(opts.beacon_client_url.parse::<Url>()?);
     let client = EventClient::new(reqwest::Client::new());
-    
+
     let beacon_url_head_event =
         format!("{}eth/v1/events?topics=head", beacon_client.endpoint.as_str());
 
